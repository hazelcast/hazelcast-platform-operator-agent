--- conflicted
+++ resolved
@@ -59,20 +59,6 @@
 	}
 	log.Info("bucket URI normalized successfully", zap.String("bucket URI", bucketURI))
 
-<<<<<<< HEAD
-	// reading the bucket secrets
-	log.Info("reading bucket secret", zap.String("secret name", r.SecretName))
-	secretData, err := bucket.ReadSecretData(ctx, r.SecretName)
-	if err != nil {
-		return 0
-	}
-	if err != nil {
-		log.Error("error on creating bucket secret reader: " + err.Error())
-		return subcommands.ExitFailure
-	}
-
-=======
->>>>>>> 525cd4d2
 	// run download process
 	log.Info("starting download", zap.String("destination", r.Destination))
 	if err = bucket.DownloadFiles(ctx, bucketURI, r.Destination, r.SecretName); err != nil {
